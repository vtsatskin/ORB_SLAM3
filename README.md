# ORB-SLAM3

### V0.2: Beta version, 21 Jul 2020
**Authors:** [Carlos Campos], [Richard Elvira], [Juan J. Gómez], [José M. M. Montiel](http://webdiis.unizar.es/~josemari/), [Juan D. Tardos](http://webdiis.unizar.es/~jdtardos/).

ORB-SLAM3 is the first real time SLAM library able to perform **Visual, Visual-Inertial and Multi-Map SLAM** with **monocular, stereo and RGB-D** cameras, using **pin-hole and fisheye** lens models. In all sensor configurations, ORB-SLAM3 is as robust as the best systems available in the literature, and significantly more accurate. 

We provide examples to run ORB-SLAM3 system in the [EuRoC dataset](http://projects.asl.ethz.ch/datasets/doku.php?id=kmavvisualinertialdatasets) using stereo or monocular with or without IMU, and in the [TUM-VI dataset](https://vision.in.tum.de/data/datasets/visual-inertial-dataset) using fisheye stereo or monocular with or without IMU.

This software is based on [ORB-SLAM2](https://github.com/raulmur/ORB_SLAM2) developed by [Raul Mur-Artal](http://webdiis.unizar.es/~raulmur/), [Juan D. Tardos](http://webdiis.unizar.es/~jdtardos/), [J. M. M. Montiel](http://webdiis.unizar.es/~josemari/) and [Dorian Galvez-Lopez](http://doriangalvez.com/) ([DBoW2](https://github.com/dorian3d/DBoW2)).


### Related Publications:

<<<<<<< HEAD
[ORB-SLAM3] Carlos Campos*, Richard Elvira*, Juan J. Gómez, J. M. M. Montiel and Juan D. Tardós. **ORB-SLAM3**. *Submited to IEEE Transactions on Robotics*. **[PDF](https://arxiv.org/pdf)**.
*Both authors contributed equally to the article.
=======
Carlos Campos, Richard Elvira, Juan J. Gómez, José M. M. Montiel and Juan D. Tardós, **ORB-SLAM3: An Accurate Open-Source Library for Visual, Visual-Inertial and Multi-Map SLAM**, Under review. **[PDF](https://arxiv.org/pdf)**.

[IMU-Initialization] Carlos Campos, J. M. M. Montiel and Juan D. Tardós, **Inertial-Only Optimization for Visual-Inertial Initialization**, *ICRA 2020*. **[PDF](https://arxiv.org/pdf/2003.05766.pdf)**
>>>>>>> 2b786404

[ORBSLAM-Atlas] Richard Elvira, J. M. M. Montiel and Juan D. Tardós, **ORBSLAM-Atlas: a robust and accurate multi-map system**, *IROS 2019*. **[PDF](https://arxiv.org/pdf/1908.11585.pdf)**.

[ORBSLAM-VI] Raúl Mur-Artal, and Juan D. Tardós, **Visual-inertial monocular SLAM with map reuse**, IEEE Robotics and Automation Letters, vol. 2 no. 2, pp. 796-803, 2017. **[PDF](https://arxiv.org/pdf/1610.05949.pdf)**. 

[Stereo and RGB-D] Raúl Mur-Artal and Juan D. Tardós. **ORB-SLAM2: an Open-Source SLAM System for Monocular, Stereo and RGB-D Cameras**. *IEEE Transactions on Robotics,* vol. 33, no. 5, pp. 1255-1262, 2017. **[PDF](https://arxiv.org/pdf/1610.06475.pdf)**.

[Monocular] Raúl Mur-Artal, José M. M. Montiel and Juan D. Tardós. **ORB-SLAM: A Versatile and Accurate Monocular SLAM System**. *IEEE Transactions on Robotics,* vol. 31, no. 5, pp. 1147-1163, 2015. (**2015 IEEE Transactions on Robotics Best Paper Award**). **[PDF](https://arxiv.org/pdf/1502.00956.pdf)**.

[DBoW2 Place Recognition] Dorian Gálvez-López and Juan D. Tardós. **Bags of Binary Words for Fast Place Recognition in Image Sequences**. *IEEE Transactions on Robotics,* vol. 28, no. 5, pp. 1188-1197, 2012. **[PDF](http://doriangalvez.com/php/dl.php?dlp=GalvezTRO12.pdf)**

# 1. License

ORB-SLAM3 is released under [GPLv3 license](https://github.com/UZ-SLAMLab/ORB_SLAM3/LICENSE). For a list of all code/library dependencies (and associated licenses), please see [Dependencies.md](https://github.com/UZ-SLAMLab/ORB_SLAM3/Dependencies.md).

For a closed-source version of ORB-SLAM3 for commercial purposes, please contact the authors: orbslam (at) unizar (dot) es.

<<<<<<< HEAD
If you use ORB-SLAM2 (Monocular) in an academic work, please cite:

    @article{ORBSLAM3_2020,
      title={{ORB-SLAM3}: An Accurate Open-Source Library for Visual, Visual-Inertial and Multi-Map SLAM},
      author={Campos, Carlos, Elvira, Richard, G\´omez, Juan J., Montiel, José M.M. and Tard\'os, Juan D.},
      journal={IEEE Transactions on Robotics},
      volume={},
      number={},
      pages={},
      doi = {},
      year={}
=======
If you use ORB-SLAM3 in an academic work, please cite:

    @article{Campos2020,
      title={{ORB-SLAM3}: An Accurate Open-Source Library for Visual, Visual-Inertial and Multi-Map {SLAM}},
      author={Campos, Carlos AND Elvira, Richard AND G\´omez, Juan J. AND Montiel, Jos\'e M. M. AND Tard\'os, Juan D.},
      journal={arXiv preprint arXiv:xxxx.yyyy},
      year={2020}
>>>>>>> 2b786404
     }

# 2. Prerequisites
We have tested the library in **Ubuntu 16.04** and **18.04**, but it should be easy to compile in other platforms. A powerful computer (e.g. i7) will ensure real-time performance and provide more stable and accurate results.

## C++11 or C++0x Compiler
We use the new thread and chrono functionalities of C++11.

## Pangolin
We use [Pangolin](https://github.com/stevenlovegrove/Pangolin) for visualization and user interface. Dowload and install instructions can be found at: https://github.com/stevenlovegrove/Pangolin.

## OpenCV
We use [OpenCV](http://opencv.org) to manipulate images and features. Dowload and install instructions can be found at: http://opencv.org. **Required at leat 3.0. Tested with OpenCV 3.2.0**.

## Eigen3
Required by g2o (see below). Download and install instructions can be found at: http://eigen.tuxfamily.org. **Required at least 3.1.0**.

## DBoW2 and g2o (Included in Thirdparty folder)
We use modified versions of the [DBoW2](https://github.com/dorian3d/DBoW2) library to perform place recognition and [g2o](https://github.com/RainerKuemmerle/g2o) library to perform non-linear optimizations. Both modified libraries (which are BSD) are included in the *Thirdparty* folder.

# 3. Building ORB-SLAM3 library and examples

Clone the repository:
```
git clone https://github.com/UZ-SLAMLab/ORB_SLAM3.git ORB_SLAM3
```

We provide a script `build.sh` to build the *Thirdparty* libraries and *ORB-SLAM3*. Please make sure you have installed all required dependencies (see section 2). Execute:
```
cd ORB_SLAM3
chmod +x build.sh
./build.sh
```

This will create **libORB_SLAM3.so**  at *lib* folder and the executables in *Examples* folder.

# 4. Monocular Examples

## EuRoC Dataset(Pinhole)

1. Download a sequence (ASL format) from http://projects.asl.ethz.ch/datasets/doku.php?id=kmavvisualinertialdatasets

2. Execute the following first command to execute as pure visual, or the second command to visual-inertial. Change PATH_TO_SEQUENCE_FOLDER and SEQUENCE according to the sequence you want to run.
```
./Examples/Monocular/mono_euroc Vocabulary/ORBvoc.txt Examples/Monocular/EuRoC.yaml PATH_TO_SEQUENCE_FOLDER/mav0/cam0/data Examples/Monocular/EuRoC_TimeStamps/SEQUENCE.txt 
```

```
./Examples/Monocular-Inertial/mono_inertial_euroc Vocabulary/ORBvoc.txt Examples/Monocular-Inertial/EuRoC.yaml PATH_TO_SEQUENCE_FOLDER/cam0/data Examples/Monocular-Inertial/EuRoC_TimeStamps/SEQUENCE.txt PATH_TO_SEQUENCE_FOLDER/mav0/imu0/data.csv
```

## TUM-VI Dataset(Fisheye)

1. Download a sequence from https://vision.in.tum.de/data/datasets/visual-inertial-dataset and uncompress it.

2. Execute the following command to execute as monocular-inertial. Change PATH_TO_SEQUENCE_FOLDER and SEQUENCE according to the sequence you want to run.

```
./Examples/Monocular-Inertial/mono_inertial_tum Vocabulary/ORBvoc.txt Examples/Monocular-Inertial/TUM_512.yaml PATH_TO_SEQUENCE_FOLDER/mav0/cam0/data Examples/Monocular-Inertial/TUM_TimeStamps/SEQUENCE.txt Examples/Monocular-Inertial/TUM_IMU/SEQUENCE.txt
```

# 5. Stereo Examples

## EuRoC Dataset(Pinhole)

1. Download a sequence (ASL format) from http://projects.asl.ethz.ch/datasets/doku.php?id=kmavvisualinertialdatasets

2. Execute the following first command to execute as pure visual , or the second command to visual-inertial. Change PATH_TO_SEQUENCE_FOLDER and SEQUENCE according to the sequence you want to run.
```
./Examples/Stereo/stereo_euroc Vocabulary/ORBvoc.txt Examples/Stereo/EuRoC.yaml PATH_TO_SEQUENCE_FOLDER/mav0/cam0/data PATH_TO_SEQUENCE_FOLDER/mav0/cam1/data Examples/Stereo/EuRoC_TimeStamps/SEQUENCE.txt
```
```
./Examples/Stereo-Inertial/stereo_inertial_euroc Vocabulary/ORBvoc.txt Examples/Stereo-Inertial/EuRoC.yaml PATH_TO_SEQUENCE_FOLDER/cam0/data PATH_TO_SEQUENCE_FOLDER/cam1/data Examples/Stereo-Inertial/EuRoC_TimeStamps/SEQUENCE.txt PATH_TO_SEQUENCE_FOLDER/mav0/imu0/data.csv
```

## TUM-VI Dataset(Fisheye)

1. Download a sequence from https://vision.in.tum.de/data/datasets/visual-inertial-dataset and uncompress it.

2. Execute the following command to execute as monocular-inertial. Change PATH_TO_SEQUENCE_FOLDER and SEQUENCE according to the sequence you want to run.

```
./Examples/Stereo-Inertial/stereo_inertial_tum Vocabulary/ORBvoc.txt Examples/Stereo-Inertial/TUM_512.yaml PATH_TO_SEQUENCE_FOLDER/mav0/cam0/data PATH_TO_SEQUENCE_FOLDER/mav0/cam1/data Examples/Stereo-Inertial/TUM_TimeStamps/SEQUENCE.txt Examples/Stereo-Inertial/TUM_IMU/SEQUENCE.txt
``` 

# 6. Multiple-Session Examples

There is an executable to process a set of dataset sequentially. Each dataset starts from scratch a new map. 

## EuRoC Monocular

1. Download a sequence (ASL format) from http://projects.asl.ethz.ch/datasets/doku.php?id=kmavvisualinertialdatasets

2. Execute the following command to execute for N dataset. Change PATH_TO_SEQUENCE_FOLDER_i and SEQUENCE_i according to the sequence you want to run.


## EuRoC Monocular-Inertial
1. Download a sequence (ASL format) from http://projects.asl.ethz.ch/datasets/doku.php?id=kmavvisualinertialdatasets

2. Execute the following command to execute for N dataset. Change PATH_TO_SEQUENCE_FOLDER_i and SEQUENCE_i according to the sequence you want to run.

```
./Examples/Monocular-Inertial/mono_inertial_euroc_2 Vocabulary/ORBvoc.txt Examples/Monocular-Inertial/EuRoC.yaml PATH_TO_SEQUENCE_FOLDER_1/mav0/cam0/data Examples/Monocular-Inertial/EuRoC_TimeStamps/SEQUENCE_1.txt PATH_TO_SEQUENCE_FOLDER_1/mav0/imu0/data.csv PATH_TO_SEQUENCE_FOLDER_2/mav0/cam0/data Examples/Monocular-Inertial/EuRoC_TimeStamps/SEQUENCE_2.txt PATH_TO_SEQUENCE_FOLDER_2/mav0/imu0/data.csv ... PATH_TO_SEQUENCE_FOLDER_N/mav0/cam0/data Examples/Monocular-Inertial/EuRoC_TimeStamps/SEQUENCE_N.txt PATH_TO_SEQUENCE_FOLDER_N/mav0/imu0/data.csv
```

Examples to process the whole Machine Hall. Change PATH_TO_SEQUENCE_FOLDER to the path of the sequences:
```
./Examples/Monocular-Inertial/mono_inertial_euroc_2 Vocabulary/ORBvoc.txt Examples/Monocular-Inertial/EuRoC.yaml PATH_TO_SEQUENCE_FOLDER/MH01/mav0/cam0/data Examples/Monocular-Inertial/EuRoC_TimeStamps/MH01.txt PATH_TO_SEQUENCE_FOLDER/MH01/mav0/imu0/data.csv PATH_TO_SEQUENCE_FOLDER/MH02/mav0/cam0/data Examples/Monocular-Inertial/EuRoC_TimeStamps/MH02.txt PATH_TO_SEQUENCE_FOLDER/MH02/mav0/imu0/data.csv
PATH_TO_SEQUENCE_FOLDER/MH03/mav0/cam0/data Examples/Monocular-Inertial/EuRoC_TimeStamps/MH03.txt PATH_TO_SEQUENCE_FOLDER/MH03/mav0/imu0/data.csv PATH_TO_SEQUENCE_FOLDER/MH04/mav0/cam0/data Examples/Monocular-Inertial/EuRoC_TimeStamps/MH04.txt PATH_TO_SEQUENCE_FOLDER/MH04/mav0/imu0/data.csv PATH_TO_SEQUENCE_FOLDER/MH05/mav0/cam0/data Examples/Monocular-Inertial/EuRoC_TimeStamps/MH05.txt PATH_TO_SEQUENCE_FOLDER/MH05/mav0/imu0/data.csv
```

## EuRoC Stereo
1. Download a sequence (ASL format) from http://projects.asl.ethz.ch/datasets/doku.php?id=kmavvisualinertialdatasets

2. Execute the following command to execute for N dataset. Change PATH_TO_SEQUENCE_FOLDER_i and SEQUENCE_i according to the sequence you want to run.

## EuRoC Stereo-Inertial
1. Download a sequence (ASL format) from http://projects.asl.ethz.ch/datasets/doku.php?id=kmavvisualinertialdatasets

2. Execute the following command to execute for N dataset. Change PATH_TO_SEQUENCE_FOLDER_i and SEQUENCE_i according to the sequence you want to run.

## TUM-VI Monocular-Inertial

## TUM-VI Stereo-Inertial


<|MERGE_RESOLUTION|>--- conflicted
+++ resolved
@@ -12,14 +12,9 @@
 
 ### Related Publications:
 
-<<<<<<< HEAD
-[ORB-SLAM3] Carlos Campos*, Richard Elvira*, Juan J. Gómez, J. M. M. Montiel and Juan D. Tardós. **ORB-SLAM3**. *Submited to IEEE Transactions on Robotics*. **[PDF](https://arxiv.org/pdf)**.
-*Both authors contributed equally to the article.
-=======
-Carlos Campos, Richard Elvira, Juan J. Gómez, José M. M. Montiel and Juan D. Tardós, **ORB-SLAM3: An Accurate Open-Source Library for Visual, Visual-Inertial and Multi-Map SLAM**, Under review. **[PDF](https://arxiv.org/pdf)**.
+[ORB-SLAM3] Carlos Campos, Richard Elvira, Juan J. Gómez, José M. M. Montiel and Juan D. Tardós, **ORB-SLAM3: An Accurate Open-Source Library for Visual, Visual-Inertial and Multi-Map SLAM**, Under review. **[PDF](https://arxiv.org/pdf)**.
 
 [IMU-Initialization] Carlos Campos, J. M. M. Montiel and Juan D. Tardós, **Inertial-Only Optimization for Visual-Inertial Initialization**, *ICRA 2020*. **[PDF](https://arxiv.org/pdf/2003.05766.pdf)**
->>>>>>> 2b786404
 
 [ORBSLAM-Atlas] Richard Elvira, J. M. M. Montiel and Juan D. Tardós, **ORBSLAM-Atlas: a robust and accurate multi-map system**, *IROS 2019*. **[PDF](https://arxiv.org/pdf/1908.11585.pdf)**.
 
@@ -37,27 +32,13 @@
 
 For a closed-source version of ORB-SLAM3 for commercial purposes, please contact the authors: orbslam (at) unizar (dot) es.
 
-<<<<<<< HEAD
-If you use ORB-SLAM2 (Monocular) in an academic work, please cite:
+If you use ORB-SLAM3 in an academic work, please cite:
 
     @article{ORBSLAM3_2020,
-      title={{ORB-SLAM3}: An Accurate Open-Source Library for Visual, Visual-Inertial and Multi-Map SLAM},
-      author={Campos, Carlos, Elvira, Richard, G\´omez, Juan J., Montiel, José M.M. and Tard\'os, Juan D.},
-      journal={IEEE Transactions on Robotics},
-      volume={},
-      number={},
-      pages={},
-      doi = {},
-      year={}
-=======
-If you use ORB-SLAM3 in an academic work, please cite:
-
-    @article{Campos2020,
       title={{ORB-SLAM3}: An Accurate Open-Source Library for Visual, Visual-Inertial and Multi-Map {SLAM}},
       author={Campos, Carlos AND Elvira, Richard AND G\´omez, Juan J. AND Montiel, Jos\'e M. M. AND Tard\'os, Juan D.},
       journal={arXiv preprint arXiv:xxxx.yyyy},
       year={2020}
->>>>>>> 2b786404
      }
 
 # 2. Prerequisites
